--- conflicted
+++ resolved
@@ -80,13 +80,10 @@
     object_instances = scene_instance['object_instances']
     for object_instance in object_instances:
         object_json = config_root + '/' + object_instance['template_name'] + '.object_config.json'
-<<<<<<< HEAD
         if not os.path.exists(object_json):
             continue
-=======
-        if not os.path.isfile(object_json):
-            object_json = config_root + '/objects/' + object_instance['template_name'] + '.object_config.json'
->>>>>>> 09ba62bc
+        # if not os.path.isfile(object_json):
+        #     object_json = config_root + '/objects/' + object_instance['template_name'] + '.object_config.json'
         object_cfg = read_json(object_json)
         object_geo_path = os.path.normpath(os.path.join(object_json, '..', object_cfg['render_asset']))
         geo_cfg[object_geo_path] = {
